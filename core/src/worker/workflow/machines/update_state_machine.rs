--- conflicted
+++ resolved
@@ -179,13 +179,8 @@
         let accept_body = msg.pack().map_err(|e| {
             WFMachinesError::Fatal(format!("Failed to serialize update response: {:?}", e))
         })?;
-<<<<<<< HEAD
-        Ok(ProtocolMessage {
-            id: outgoing_id,
-=======
         Ok(Some(MachineResponse::IssueNewMessage(ProtocolMessage {
             id: outgoing_id.clone(),
->>>>>>> 7545ad12
             protocol_instance_id: self.shared_state.instance_id.clone(),
             body: Some(accept_body),
             ..Default::default()
